--- conflicted
+++ resolved
@@ -170,15 +170,7 @@
                         messages,
                         (current, total, status) => UiHelpers.UpdateAssignmentProgressBar(current, total, status));
 
-<<<<<<< HEAD
-                    // Final assignment tick to visually reach 100%
                     UiHelpers.UpdateAssignmentProgressBar(totalRows, totalRows, BuildAssignmentStatus(totalRows, totalRows));
-=======
-                    UiHelpers.UpdateAssignmentProgressBar(
-                        totalRows,
-                        totalRows,
-                        UiHelpers.FormatProgressStatus(totalRows, totalRows, "Updating ETABS points", "row", "rows"));
->>>>>>> 0812d3cd
                 }
 
                 // Non-fatal view refresh
@@ -278,42 +270,23 @@
                 int lastRow = Math.Max(StartRow, Math.Max(Math.Max(lastRowB, lastRowC), Math.Max(lastRowD, lastRowE)));
                 int candidateCount = Math.Max(0, lastRow - StartRow + 1);
 
-                // Initialize progress for candidate rows
-                progress?.Invoke(0, candidateCount, BuildExcelStatus(0, candidateCount));
-
-<<<<<<< HEAD
-                if (candidateCount == 0)
-                {
-                    // Still do a completed state for UI clarity
-                    progress?.Invoke(0, 0, "Reading Excel (0 rows).");
-                    progress?.Invoke(0, 0, "Reading Excel complete.");
-                    return rows;
-                }
-
-                int processedCandidates = 0;
-=======
                 // Surface progress to the component UI so long-running imports
                 // show signs of life.
-                progress?.Invoke(
-                    0,
-                    totalRows,
-                    UiHelpers.FormatProgressStatus(0, totalRows, "Reading Excel", "row", "rows"));
->>>>>>> 0812d3cd
+                progress?.Invoke(0, totalRows, BuildExcelStatus(0, totalRows));
+
+                if (candidateCount == 0)
+                {
+                    int excelRow = StartRow + rowIndex;
+                    progress?.Invoke(rowIndex, totalRows, BuildExcelStatus(rowIndex, totalRows));
+
+                int processedCandidates = 0;
 
                 // Stream by chunks to keep UI responsive and COM calls low
                 for (int chunkStartOffset = 0; chunkStartOffset < candidateCount; chunkStartOffset += ExcelChunkSize)
                 {
-<<<<<<< HEAD
                     int thisCount = Math.Min(ExcelChunkSize, candidateCount - chunkStartOffset);
                     int r1 = StartRow + chunkStartOffset;
                     int r2 = r1 + thisCount - 1;
-=======
-                    int excelRow = StartRow + rowIndex;
-                    progress?.Invoke(
-                        rowIndex,
-                        totalRows,
-                        UiHelpers.FormatProgressStatus(rowIndex, totalRows, "Reading Excel", "row", "rows"));
->>>>>>> 0812d3cd
 
                     Excel.Range dataRange = sheet.Range[
                         sheet.Cells[r1, StartColumn],
@@ -342,20 +315,12 @@
                     }
                 }
 
-<<<<<<< HEAD
-                // Final tick to ensure the bar reaches 100%
-                progress?.Invoke(candidateCount, candidateCount, "Reading Excel complete.");
-=======
-                progress?.Invoke(
-                    totalRows,
-                    totalRows,
-                    UiHelpers.FormatProgressStatus(totalRows, totalRows, "Reading Excel", "row", "rows"));
+                progress?.Invoke(totalRows, totalRows, BuildExcelStatus(totalRows, totalRows));
 
                 if (workbookModified)
                 {
                     workbook.Save();
                 }
->>>>>>> 0812d3cd
             }
             finally
             {
@@ -373,11 +338,13 @@
             return rows;
         }
 
-<<<<<<< HEAD
-        // ======= Worksheet find =======
         private static Excel.Worksheet FindWorksheet(Excel.Workbook workbook, string sheetName)
         {
-            if (workbook == null) return null;
+            if (workbook == null)
+            {
+                return null;
+            }
+
             Excel.Sheets sheets = null;
             Excel.Worksheet target = null;
 
@@ -386,6 +353,8 @@
                 sheets = workbook.Worksheets;
                 int count = sheets?.Count ?? 0;
 
+                // Iterate using the COM indexer so we can release each
+                // candidate immediately after comparing its name.
                 for (int i = 1; i <= count; i++)
                 {
                     Excel.Worksheet candidate = null;
@@ -395,13 +364,16 @@
                         if (candidate != null && string.Equals(candidate.Name, sheetName, StringComparison.OrdinalIgnoreCase))
                         {
                             target = candidate;
-                            candidate = null; // ownership transferred to caller
+                            candidate = null; // Ownership transferred to caller.
                             break;
                         }
                     }
                     finally
                     {
-                        if (candidate != null) ExcelHelpers.ReleaseCom(candidate);
+                        if (candidate != null)
+                        {
+                            ExcelHelpers.ReleaseCom(candidate);
+                        }
                     }
                 }
             }
@@ -413,25 +385,31 @@
             return target;
         }
 
-        // ======= UI status strings =======
         private static string BuildExcelStatus(int processed, int total)
         {
-            if (total <= 0) return "Reading Excel (0 rows)";
-            int clamped = Math.Max(0, Math.Min(processed, total));
+            if (total <= 0)
+            {
+                return "Reading Excel (0 rows)";
+            }
+
+            // Present a friendly status string that reports both count and %.
+            int clamped = Math.Min(Math.Max(processed, 0), total);
             double percent = total == 0 ? 0.0 : (clamped / (double)total) * 100.0;
             return $"Reading Excel {clamped} of {total} row(s) ({percent:0.##}%).";
         }
 
         private static string BuildAssignmentStatus(int processed, int total)
         {
-            if (total <= 0) return "Updating ETABS points (0 rows)";
-            int clamped = Math.Max(0, Math.Min(processed, total));
+            if (total <= 0)
+            {
+                return "Updating ETABS points (0 rows)";
+            }
+
+            int clamped = Math.Min(Math.Max(processed, 0), total);
             double percent = total == 0 ? 0.0 : (clamped / (double)total) * 100.0;
             return $"Updating ETABS points {clamped} of {total} row(s) ({percent:0.##}%).";
         }
 
-        // ======= Build GH tree for preview/debug =======
-=======
         private static bool UpdateCellColor(Excel.Range cell, bool changed)
         {
             if (cell == null)
@@ -468,7 +446,6 @@
             }
         }
 
->>>>>>> 0812d3cd
         private static GH_Structure<GH_ObjectWrapper> BuildValueTree(List<PointRow> rows)
         {
             var tree = new GH_Structure<GH_ObjectWrapper>();
@@ -510,18 +487,11 @@
             void AdvanceProgress()
             {
                 processed++;
-<<<<<<< HEAD
-                progress?.Invoke(processed, total, BuildAssignmentStatus(processed, total));
-=======
                 // Previously we never advanced the assignment-side progress bar when
                 // rows were skipped or bailed out early, so the UI stayed frozen even
                 // though the loop kept working. Publishing the progress after every
                 // row (including skipped ones) keeps the bar in sync with the work.
-                progress?.Invoke(
-                    processed,
-                    total,
-                    UiHelpers.FormatProgressStatus(processed, total, "Updating ETABS points", "row", "rows"));
->>>>>>> 0812d3cd
+                progress?.Invoke(processed, total, BuildAssignmentStatus(processed, total));
             }
 
             for (int index = 0; index < rows.Count; index++)

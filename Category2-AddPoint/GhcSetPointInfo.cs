--- conflicted
+++ resolved
@@ -225,13 +225,10 @@
             Excel.Workbooks books = null;
             Excel.Workbook workbook = null;
             Excel.Worksheet sheet = null;
-<<<<<<< HEAD
             Excel.Range usedRange = null;
 
             bool workbookModified = false;
             int totalRows = 0;
-=======
->>>>>>> 94b1c07c
 
             try
             {
@@ -272,19 +269,9 @@
                     finally { ExcelHelpers.ReleaseCom(h); }
                 }
 
-<<<<<<< HEAD
                 usedRange = sheet.UsedRange;
                 int lastRow = Math.Max(StartRow, (usedRange?.Row ?? StartRow) + (usedRange?.Rows?.Count ?? 0) - 1);
                 totalRows = Math.Max(0, lastRow - StartRow + 1);
-=======
-                // Determine last candidate row by taking max End(xlUp) across B..E
-                int lastRowB = sheet.Cells[sheet.Rows.Count, StartColumn + 0].End(Excel.XlDirection.xlUp).Row;
-                int lastRowC = sheet.Cells[sheet.Rows.Count, StartColumn + 1].End(Excel.XlDirection.xlUp).Row;
-                int lastRowD = sheet.Cells[sheet.Rows.Count, StartColumn + 2].End(Excel.XlDirection.xlUp).Row;
-                int lastRowE = sheet.Cells[sheet.Rows.Count, StartColumn + 3].End(Excel.XlDirection.xlUp).Row;
-                int lastRow = Math.Max(StartRow, Math.Max(Math.Max(lastRowB, lastRowC), Math.Max(lastRowD, lastRowE)));
-                int candidateCount = Math.Max(0, lastRow - StartRow + 1);
->>>>>>> 94b1c07c
 
                 // Surface progress to the component UI so long-running imports
                 // show signs of life.
@@ -293,11 +280,7 @@
                     totalRows,
                     UiHelpers.FormatProgressStatus(0, totalRows, "Reading Excel", "row", "rows"));
 
-<<<<<<< HEAD
                 for (int row = 0; row < totalRows; row++)
-=======
-                if (candidateCount == 0)
->>>>>>> 94b1c07c
                 {
                     int excelRow = StartRow + row;
                     progress?.Invoke(
@@ -314,7 +297,6 @@
                     int r1 = StartRow + chunkStartOffset;
                     int r2 = r1 + thisCount - 1;
 
-<<<<<<< HEAD
                             if (baseline.HasData)
                             {
                                 // Paint differences compared to the saved
@@ -330,12 +312,6 @@
                                     }
                                 }
                             }
-=======
-                    Excel.Range dataRange = sheet.Range[
-                        sheet.Cells[r1, StartColumn],
-                        sheet.Cells[r2, StartColumn + ColumnCount - 1]
-                    ];
->>>>>>> 94b1c07c
 
                     object[,] data = (object[,])dataRange.Value2;
                     ExcelHelpers.ReleaseCom(dataRange);

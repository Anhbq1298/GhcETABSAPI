﻿<Project Sdk="Microsoft.NET.Sdk">
	<PropertyGroup>
		<TargetFramework>net8.0-windows</TargetFramework>
		<TargetExt>.gha</TargetExt>
		<EnableDynamicLoading>true</EnableDynamicLoading>
                <EnableWindowsTargeting>true</EnableWindowsTargeting>
                <UseWindowsForms>true</UseWindowsForms>
                <PlatformTarget>x64</PlatformTarget>
                <Prefer32Bit>false</Prefer32Bit>
                <NoWarn>NU1701;NETSDK1086</NoWarn>
                <CopyLocalLockFileAssemblies>true</CopyLocalLockFileAssemblies>
        </PropertyGroup>

	<PropertyGroup>
		<Version>1.0</Version>
		<Title>MGT</Title>
		<Company>Meinhardt</Company>
		<Description>Meinhardt Grasshopper Tool</Description>
	</PropertyGroup>

	<!-- Excel COM Interop (Windows only) -->
	<ItemGroup>
		<COMReference Include="Microsoft.Office.Interop.Excel">
			<WrapperTool>tlbimp</WrapperTool>
			<VersionMajor>1</VersionMajor>
			<VersionMinor>9</VersionMinor>
			<Guid>00020813-0000-0000-C000-000000000046</Guid>
			<Lcid>0</Lcid>
			<Isolated>false</Isolated>
			<EmbedInteropTypes>true</EmbedInteropTypes>
		</COMReference>
	</ItemGroup>

	<!-- Grasshopper SDK for compile-time only (Rhino provides runtime) -->
	<ItemGroup>
		<PackageReference Include="Grasshopper" Version="8.0.23304.9001" ExcludeAssets="runtime" />
	</ItemGroup>
			<Lcid>0</Lcid>
			<Isolated>false</Isolated>
			<EmbedInteropTypes>true</EmbedInteropTypes>
		</COMReference>
	</ItemGroup>

	<!-- Grasshopper SDK for compile-time only (Rhino provides runtime) -->
	<ItemGroup>
		<PackageReference Include="Grasshopper" Version="8.0.23304.9001" ExcludeAssets="runtime" />
	</ItemGroup>
			<Lcid>0</Lcid>
			<Isolated>false</Isolated>
			<EmbedInteropTypes>true</EmbedInteropTypes>
		</COMReference>
	</ItemGroup>

	<!-- Grasshopper SDK for compile-time only (Rhino provides runtime) -->
	<ItemGroup>
		<PackageReference Include="Grasshopper" Version="8.0.23304.9001" ExcludeAssets="runtime" />
	</ItemGroup>

	<!-- ETABS COM Interop: DO NOT embed; copy DLL next to the .gha -->
	<ItemGroup>
		<Reference Include="ETABSv1">
			<HintPath>ETABSv1.dll</HintPath>
			<EmbedInteropTypes>false</EmbedInteropTypes>
			<Private>true</Private>
		</Reference>
	</ItemGroup>

	<!-- Resources -->
        <ItemGroup>
                <Compile Update="Properties\Resources.Designer.cs">
                        <DesignTime>True</DesignTime>
                        <AutoGen>True</AutoGen>
                        <DependentUpon>Resources.resx</DependentUpon>
                </Compile>
                <EmbeddedResource Update="Properties\Resources.resx">
                        <Generator>ResXFileCodeGenerator</Generator>
                        <LastGenOutput>Resources.Designer.cs</LastGenOutput>
                </EmbeddedResource>
        </ItemGroup>

	<!-- Always ship ETABSv1.dll with the plugin output -->
	<ItemGroup>
		<None Update="ETABSv1.dll">
			<CopyToOutputDirectory>Always</CopyToOutputDirectory>
		</None>
	</ItemGroup>

	<!-- Post-build: copy .gha (+interop DLLs if present) to Grasshopper\Libraries -->
	<Target Name="PostBuild" AfterTargets="PostBuildEvent">
<<<<<<< HEAD
		<Exec Command=":: Resolve GH Libraries folder&#xD;&#xA;if not &quot;%25GH_LIB%25&quot;==&quot;&quot; goto gh_lib_ready&#xD;&#xA;if not &quot;%25APPDATA%25&quot;==&quot;&quot; set &quot;GH_LIB=%25APPDATA%25\Grasshopper\Libraries&quot; &amp; goto gh_lib_ready&#xD;&#xA;if not &quot;%25USERPROFILE%25&quot;==&quot;&quot; set &quot;GH_LIB=%25USERPROFILE%25\AppData\Roaming\Grasshopper\Libraries&quot; &amp; goto gh_lib_ready&#xD;&#xA;echo Failed to determine Grasshopper library folder.&amp;exit /b 1&#xD;&#xA;:gh_lib_ready&#xD;&#xA;if not exist &quot;%25GH_LIB%25&quot; mkdir &quot;%25GH_LIB%25&quot;&#xD;&#xA;&#xD;&#xA;copy /y &quot;$(TargetPath)&quot; &quot;%25GH_LIB%25\$(TargetName).gha&quot;&#xD;&#xA;if exist &quot;$(TargetDir)$(TargetName).pdb&quot; copy /y &quot;$(TargetDir)$(TargetName).pdb&quot; &quot;%25GH_LIB%25\$(TargetName).pdb&quot;&#xD;&#xA;&#xD;&#xA;for %25%25F in (ETABSv1.dll Interop.ETABSv1.dll AxInterop.ETABSv1.dll) do (&#xD;&#xA;  if exist &quot;$(TargetDir)%25%25F&quot; copy /y &quot;$(TargetDir)%25%25F&quot; &quot;%25GH_LIB%25&quot;&#xD;&#xA;)&#xD;&#xA;" />
=======
		<Exec Command=":: Resolve GH Libraries folder
if not &quot;%25GH_LIB%25&quot;==&quot;&quot; goto gh_lib_ready
if not &quot;%25APPDATA%25&quot;==&quot;&quot; set &quot;GH_LIB=%25APPDATA%25\Grasshopper\Libraries&quot; &amp; goto gh_lib_ready
if not &quot;%25USERPROFILE%25&quot;==&quot;&quot; set &quot;GH_LIB=%25USERPROFILE%25\AppData\Roaming\Grasshopper\Libraries&quot; &amp; goto gh_lib_ready
echo Failed to determine Grasshopper library folder.&amp;exit /b 1
:gh_lib_ready
if not exist &quot;%25GH_LIB%25&quot; mkdir &quot;%25GH_LIB%25&quot;

copy /y &quot;$(TargetPath)&quot; &quot;%25GH_LIB%25\$(TargetName).gha&quot;
if exist &quot;$(TargetDir)$(TargetName).pdb&quot; copy /y &quot;$(TargetDir)$(TargetName).pdb&quot; &quot;%25GH_LIB%25\$(TargetName).pdb&quot;

for %25%25F in (Microsoft.Office.Interop.Excel.dll office.dll) do (
  if exist &quot;$(TargetDir)%25%25F&quot; copy /y &quot;$(TargetDir)%25%25F&quot; &quot;%25GH_LIB%25&quot;
)

for %25%25F in (ETABSv1.dll Interop.ETABSv1.dll AxInterop.ETABSv1.dll) do (
  if exist &quot;$(TargetDir)%25%25F&quot; copy /y &quot;$(TargetDir)%25%25F&quot; &quot;%25GH_LIB%25&quot;
)
" />
>>>>>>> 17742834
	</Target>
</Project><|MERGE_RESOLUTION|>--- conflicted
+++ resolved
@@ -1,59 +1,50 @@
 ﻿<Project Sdk="Microsoft.NET.Sdk">
+
 	<PropertyGroup>
 		<TargetFramework>net8.0-windows</TargetFramework>
 		<TargetExt>.gha</TargetExt>
+
 		<EnableDynamicLoading>true</EnableDynamicLoading>
-                <EnableWindowsTargeting>true</EnableWindowsTargeting>
-                <UseWindowsForms>true</UseWindowsForms>
-                <PlatformTarget>x64</PlatformTarget>
-                <Prefer32Bit>false</Prefer32Bit>
-                <NoWarn>NU1701;NETSDK1086</NoWarn>
-                <CopyLocalLockFileAssemblies>true</CopyLocalLockFileAssemblies>
-        </PropertyGroup>
+		<EnableWindowsTargeting>true</EnableWindowsTargeting>
+		<UseWindowsForms>true</UseWindowsForms>
 
-	<PropertyGroup>
+		<PlatformTarget>x64</PlatformTarget>
+		<Prefer32Bit>false</Prefer32Bit>
+
+		<!-- Ensures deps.json + runtimeconfig.json are generated (useful for net8 plugins) -->
+		<GenerateRuntimeConfigurationFiles>true</GenerateRuntimeConfigurationFiles>
+
+		<!-- Copy NuGet runtime assemblies to output folder (so GH can load them) -->
+		<CopyLocalLockFileAssemblies>true</CopyLocalLockFileAssemblies>
+
+		<NoWarn>NU1701;NETSDK1086</NoWarn>
+
 		<Version>1.0</Version>
 		<Title>MGT</Title>
 		<Company>Meinhardt</Company>
 		<Description>Meinhardt Grasshopper Tool</Description>
 	</PropertyGroup>
 
-	<!-- Excel COM Interop (Windows only) -->
+	<!-- Office PIAs (from GAC / Office installation) -->
+	<!-- IMPORTANT:
+       - Include="office" is the assembly name for office.dll (Microsoft Office Core).
+       - Private=true forces copy to output so GH can resolve at runtime. -->
 	<ItemGroup>
-		<COMReference Include="Microsoft.Office.Interop.Excel">
-			<WrapperTool>tlbimp</WrapperTool>
-			<VersionMajor>1</VersionMajor>
-			<VersionMinor>9</VersionMinor>
-			<Guid>00020813-0000-0000-C000-000000000046</Guid>
-			<Lcid>0</Lcid>
-			<Isolated>false</Isolated>
-			<EmbedInteropTypes>true</EmbedInteropTypes>
-		</COMReference>
+		<Reference Include="office">
+			<EmbedInteropTypes>false</EmbedInteropTypes>
+			<Private>true</Private>
+		</Reference>
+
+		<Reference Include="Microsoft.Office.Interop.Excel">
+			<EmbedInteropTypes>false</EmbedInteropTypes>
+			<Private>true</Private>
+		</Reference>
 	</ItemGroup>
 
 	<!-- Grasshopper SDK for compile-time only (Rhino provides runtime) -->
 	<ItemGroup>
 		<PackageReference Include="Grasshopper" Version="8.0.23304.9001" ExcludeAssets="runtime" />
-	</ItemGroup>
-			<Lcid>0</Lcid>
-			<Isolated>false</Isolated>
-			<EmbedInteropTypes>true</EmbedInteropTypes>
-		</COMReference>
-	</ItemGroup>
-
-	<!-- Grasshopper SDK for compile-time only (Rhino provides runtime) -->
-	<ItemGroup>
-		<PackageReference Include="Grasshopper" Version="8.0.23304.9001" ExcludeAssets="runtime" />
-	</ItemGroup>
-			<Lcid>0</Lcid>
-			<Isolated>false</Isolated>
-			<EmbedInteropTypes>true</EmbedInteropTypes>
-		</COMReference>
-	</ItemGroup>
-
-	<!-- Grasshopper SDK for compile-time only (Rhino provides runtime) -->
-	<ItemGroup>
-		<PackageReference Include="Grasshopper" Version="8.0.23304.9001" ExcludeAssets="runtime" />
+		<PackageReference Include="Microsoft.Office.Interop.Excel" Version="16.0.18925.20022" />
 	</ItemGroup>
 
 	<!-- ETABS COM Interop: DO NOT embed; copy DLL next to the .gha -->
@@ -66,49 +57,52 @@
 	</ItemGroup>
 
 	<!-- Resources -->
-        <ItemGroup>
-                <Compile Update="Properties\Resources.Designer.cs">
-                        <DesignTime>True</DesignTime>
-                        <AutoGen>True</AutoGen>
-                        <DependentUpon>Resources.resx</DependentUpon>
-                </Compile>
-                <EmbeddedResource Update="Properties\Resources.resx">
-                        <Generator>ResXFileCodeGenerator</Generator>
-                        <LastGenOutput>Resources.Designer.cs</LastGenOutput>
-                </EmbeddedResource>
-        </ItemGroup>
-
-	<!-- Always ship ETABSv1.dll with the plugin output -->
 	<ItemGroup>
-		<None Update="ETABSv1.dll">
-			<CopyToOutputDirectory>Always</CopyToOutputDirectory>
-		</None>
+		<Compile Update="Properties\Resources.Designer.cs">
+			<DesignTime>True</DesignTime>
+			<AutoGen>True</AutoGen>
+			<DependentUpon>Resources.resx</DependentUpon>
+		</Compile>
+		<EmbeddedResource Update="Properties\Resources.resx">
+			<Generator>ResXFileCodeGenerator</Generator>
+			<LastGenOutput>Resources.Designer.cs</LastGenOutput>
+		</EmbeddedResource>
 	</ItemGroup>
 
-	<!-- Post-build: copy .gha (+interop DLLs if present) to Grasshopper\Libraries -->
-	<Target Name="PostBuild" AfterTargets="PostBuildEvent">
-<<<<<<< HEAD
-		<Exec Command=":: Resolve GH Libraries folder&#xD;&#xA;if not &quot;%25GH_LIB%25&quot;==&quot;&quot; goto gh_lib_ready&#xD;&#xA;if not &quot;%25APPDATA%25&quot;==&quot;&quot; set &quot;GH_LIB=%25APPDATA%25\Grasshopper\Libraries&quot; &amp; goto gh_lib_ready&#xD;&#xA;if not &quot;%25USERPROFILE%25&quot;==&quot;&quot; set &quot;GH_LIB=%25USERPROFILE%25\AppData\Roaming\Grasshopper\Libraries&quot; &amp; goto gh_lib_ready&#xD;&#xA;echo Failed to determine Grasshopper library folder.&amp;exit /b 1&#xD;&#xA;:gh_lib_ready&#xD;&#xA;if not exist &quot;%25GH_LIB%25&quot; mkdir &quot;%25GH_LIB%25&quot;&#xD;&#xA;&#xD;&#xA;copy /y &quot;$(TargetPath)&quot; &quot;%25GH_LIB%25\$(TargetName).gha&quot;&#xD;&#xA;if exist &quot;$(TargetDir)$(TargetName).pdb&quot; copy /y &quot;$(TargetDir)$(TargetName).pdb&quot; &quot;%25GH_LIB%25\$(TargetName).pdb&quot;&#xD;&#xA;&#xD;&#xA;for %25%25F in (ETABSv1.dll Interop.ETABSv1.dll AxInterop.ETABSv1.dll) do (&#xD;&#xA;  if exist &quot;$(TargetDir)%25%25F&quot; copy /y &quot;$(TargetDir)%25%25F&quot; &quot;%25GH_LIB%25&quot;&#xD;&#xA;)&#xD;&#xA;" />
-=======
-		<Exec Command=":: Resolve GH Libraries folder
-if not &quot;%25GH_LIB%25&quot;==&quot;&quot; goto gh_lib_ready
-if not &quot;%25APPDATA%25&quot;==&quot;&quot; set &quot;GH_LIB=%25APPDATA%25\Grasshopper\Libraries&quot; &amp; goto gh_lib_ready
-if not &quot;%25USERPROFILE%25&quot;==&quot;&quot; set &quot;GH_LIB=%25USERPROFILE%25\AppData\Roaming\Grasshopper\Libraries&quot; &amp; goto gh_lib_ready
-echo Failed to determine Grasshopper library folder.&amp;exit /b 1
-:gh_lib_ready
-if not exist &quot;%25GH_LIB%25&quot; mkdir &quot;%25GH_LIB%25&quot;
+	<!-- Determine Grasshopper Libraries folder -->
+	<PropertyGroup>
+		<!-- allow override via environment variable GH_LIB -->
+		<GhLibDir Condition="'$(GH_LIB)' != ''">$(GH_LIB)</GhLibDir>
+		<GhLibDir Condition="'$(GhLibDir)' == '' and '$(APPDATA)' != ''">$(APPDATA)\Grasshopper\Libraries</GhLibDir>
+		<GhLibDir Condition="'$(GhLibDir)' == '' and '$(USERPROFILE)' != ''">$(USERPROFILE)\AppData\Roaming\Grasshopper\Libraries</GhLibDir>
+	</PropertyGroup>
 
-copy /y &quot;$(TargetPath)&quot; &quot;%25GH_LIB%25\$(TargetName).gha&quot;
-if exist &quot;$(TargetDir)$(TargetName).pdb&quot; copy /y &quot;$(TargetDir)$(TargetName).pdb&quot; &quot;%25GH_LIB%25\$(TargetName).pdb&quot;
+	<!-- Post-build: copy plugin + required dlls next to it -->
+	<Target Name="CopyToGrasshopper" AfterTargets="Build" Condition="'$(GhLibDir)' != ''">
+		<MakeDir Directories="$(GhLibDir)" />
 
-for %25%25F in (Microsoft.Office.Interop.Excel.dll office.dll) do (
-  if exist &quot;$(TargetDir)%25%25F&quot; copy /y &quot;$(TargetDir)%25%25F&quot; &quot;%25GH_LIB%25&quot;
-)
+		<ItemGroup>
+			<!-- Main plugin -->
+			<GhDeploy Include="$(TargetPath)" />
 
-for %25%25F in (ETABSv1.dll Interop.ETABSv1.dll AxInterop.ETABSv1.dll) do (
-  if exist &quot;$(TargetDir)%25%25F&quot; copy /y &quot;$(TargetDir)%25%25F&quot; &quot;%25GH_LIB%25&quot;
-)
-" />
->>>>>>> 17742834
+			<!-- Debug symbols (optional) -->
+			<GhDeploy Include="$(TargetDir)$(TargetName).pdb" Condition="Exists('$(TargetDir)$(TargetName).pdb')" />
+
+			<!-- .NET deps/runtimeconfig (often needed for net8 plugins) -->
+			<GhDeploy Include="$(TargetDir)$(TargetName).deps.json" Condition="Exists('$(TargetDir)$(TargetName).deps.json')" />
+			<GhDeploy Include="$(TargetDir)$(TargetName).runtimeconfig.json" Condition="Exists('$(TargetDir)$(TargetName).runtimeconfig.json')" />
+
+			<!-- Office PIAs (will be copied to output because Private=true above) -->
+			<GhDeploy Include="$(TargetDir)Microsoft.Office.Interop.Excel.dll" Condition="Exists('$(TargetDir)Microsoft.Office.Interop.Excel.dll')" />
+			<GhDeploy Include="$(TargetDir)office.dll" Condition="Exists('$(TargetDir)office.dll')" />
+
+			<!-- ETABS -->
+			<GhDeploy Include="$(TargetDir)ETABSv1.dll" Condition="Exists('$(TargetDir)ETABSv1.dll')" />
+			<GhDeploy Include="$(TargetDir)Interop.ETABSv1.dll" Condition="Exists('$(TargetDir)Interop.ETABSv1.dll')" />
+			<GhDeploy Include="$(TargetDir)AxInterop.ETABSv1.dll" Condition="Exists('$(TargetDir)AxInterop.ETABSv1.dll')" />
+		</ItemGroup>
+
+		<Copy SourceFiles="@(GhDeploy)" DestinationFolder="$(GhLibDir)" SkipUnchangedFiles="true" />
 	</Target>
+
 </Project>
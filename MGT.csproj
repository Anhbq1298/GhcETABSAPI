--- conflicted
+++ resolved
@@ -25,7 +25,6 @@
 		<Description>Meinhardt Grasshopper Tool</Description>
 	</PropertyGroup>
 
-<<<<<<< HEAD
 	<!-- Office PIAs (from GAC / Office installation) -->
 	<!-- IMPORTANT:
        - Include="office" is the assembly name for office.dll (Microsoft Office Core).
@@ -43,30 +42,22 @@
 	</ItemGroup>
 
 	<!-- Grasshopper SDK for compile-time only (Rhino provides runtime) -->
+	<PropertyGroup>
+		<OfficeInteropVersion>16.0.18925.20022</OfficeInteropVersion>
+	</PropertyGroup>
+
 	<ItemGroup>
 		<PackageReference Include="Grasshopper" Version="8.0.23304.9001" ExcludeAssets="runtime" />
-		<PackageReference Include="Microsoft.Graph.Core" Version="3.2.4" />
-		<PackageReference Include="Microsoft.Office.Interop.Excel" Version="16.0.18925.20022" />
+		<PackageReference Include="Microsoft.Office.Interop.Excel" Version="$(OfficeInteropVersion)" />
 	</ItemGroup>
-=======
-        <!-- Grasshopper SDK for compile-time only (Rhino provides runtime) -->
-        <PropertyGroup>
-                <OfficeInteropVersion>16.0.18925.20022</OfficeInteropVersion>
-        </PropertyGroup>
 
-        <ItemGroup>
-                <PackageReference Include="Grasshopper" Version="8.0.23304.9001" ExcludeAssets="runtime" />
-                <PackageReference Include="Microsoft.Office.Interop.Excel" Version="$(OfficeInteropVersion)" />
-        </ItemGroup>
-
-        <!-- Explicitly pull in office.dll so deployments do not miss the PIA dependency -->
-        <ItemGroup>
-                <Reference Include="office">
-                        <HintPath>$(PkgMicrosoft_Office_Interop_Excel)\lib\net8.0\office.dll</HintPath>
-                        <Private>true</Private>
-                </Reference>
-        </ItemGroup>
->>>>>>> 85022bba
+	<!-- Explicitly pull in office.dll so deployments do not miss the PIA dependency -->
+	<ItemGroup>
+		<Reference Include="office">
+			<HintPath>$(PkgMicrosoft_Office_Interop_Excel)\lib\net8.0\office.dll</HintPath>
+			<Private>true</Private>
+		</Reference>
+	</ItemGroup>
 
 	<!-- ETABS COM Interop: DO NOT embed; copy DLL next to the .gha -->
 	<ItemGroup>

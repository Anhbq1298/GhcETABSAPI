--- conflicted
+++ resolved
@@ -806,7 +806,6 @@
             return loadType == 2 ? 2 : 1;
         }
 
-<<<<<<< HEAD
         private static double Clamp01(double value)
         {
             if (value < 0.0) return 0.0;
@@ -855,8 +854,6 @@
             return double.IsNaN(value) || double.IsInfinity(value);
         }
 
-=======
->>>>>>> 41ba6647
         private static bool TryResolveDistances(
             double? frameLength,
             double? relDist1In,

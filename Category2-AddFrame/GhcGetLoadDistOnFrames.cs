<<<<<<< HEAD
﻿using System;
=======
﻿// -------------------------------------------------------------
// Component : Get Frame Distributed Loads (per-object query)
// Author    : Anh Bui
// Target    : Rhino 7/8 + Grasshopper, .NET Framework 4.8 (x64)
// Depends   : Grasshopper, ETABSv1 (COM)  [Embed Interop Types = False]
// Panel     : "ETABS API" / "2.0 Frame Object Modelling"
// GUID      : a1cfe4a7-9d49-42eb-aac9-774cdd7d1e84
// -------------------------------------------------------------
// Inputs (ordered):
//   0) sapModel    (ETABSv1.cSapModel, item)  ETABS model from your Attach component.
//   1) frameNames  (string, list)  Frame object names to query. Blank/dup ignored (case-insensitive).
//   2) loadPattern (string, list)  OPTIONAL filters. If UNCONNECTED or empty → treated as null (no filter).
//
// Outputs:
//   0) headers (text, tree)   Single branch of column labels.
//   1) values  (generic, tree) Column-wise branches (0..10) aligned to header order.
//   2) msg     (text, item)   Status / diagnostics.
//
// Behavior Notes:
//   • frameNames are trimmed and de-duplicated (OrdinalIgnoreCase).
//   • loadPattern is OPTIONAL; null ⇒ return all patterns; when provided, filter is case-insensitive.
//   • Values tree is column-oriented to match header labels:
//       [0] FrameName, [1] LoadPattern, [2] Type, [3] CoordinateSystem, [4] Direction,
//       [5] RelDist1, [6] RelDist2, [7] Dist1, [8] Dist2, [9] Value1, [10] Value2.
//   • Uses per-object mode: FrameObj.GetLoadDistributed(..., eItemType.Objects).
// -------------------------------------------------------------

using System;
>>>>>>> 05a5a62c
using System.Collections.Generic;
using Grasshopper.Kernel;
using Grasshopper.Kernel.Data;
using Grasshopper.Kernel.Types;
using ETABSv1;

namespace GhcETABSAPI
{
    public class GhcGetLoadDistOnFrames : GH_Component
    {
        private const string IdleMessage = "Idle.";

        private static readonly string[] HeaderLabels =
        {
            "FrameName",
            "LoadPattern",
            "Type",
            "CoordinateSystem",
            "Direction",
            "RelDist1",
            "RelDist2",
            "Dist1",
            "Dist2",
            "Value1",
            "Value2"
        };

        private bool lastRun;
        private GH_Structure<GH_String> lastHeaderTree = BuildHeaderTree();
        private GH_Structure<GH_ObjectWrapper> lastValueTree = new GH_Structure<GH_ObjectWrapper>();
        private string lastMessage = IdleMessage;

        public GhcGetLoadDistOnFrames()
          : base(
                "Get Frame Distributed Loads",
                "GetFrameDistLoads",
                "Query distributed loads assigned to ETABS frame objects (per object mode).",
                "ETABS API",
                "2.0 Frame Object Modelling")
        {
        }

        public override Guid ComponentGuid => new Guid("a1cfe4a7-9d49-42eb-aac9-774cdd7d1e84");

        protected override System.Drawing.Bitmap Icon => null;

        protected override void RegisterInputParams(GH_InputParamManager p)
        {
            p.AddBooleanParameter("run", "run", "Press to query (rising edge trigger).", GH_ParamAccess.item, false);
            p.AddGenericParameter("sapModel", "sapModel", "ETABS cSapModel from the Attach component.", GH_ParamAccess.item);
            p.AddTextParameter(
                "frameNames",
                "frameNames",
                "Frame object names to query. Blank entries are ignored. If empty, returns zero results.",
                GH_ParamAccess.list);
            p.AddTextParameter(
                "loadPatterns",
                "loadPatterns",
                "Optional load pattern filters. Leave empty to return all load patterns.",
                GH_ParamAccess.list);
        }

        protected override void RegisterOutputParams(GH_OutputParamManager p)
        {
            p.AddTextParameter("headers", "headers", "Header labels describing each value column.", GH_ParamAccess.tree);
            p.AddGenericParameter("values", "values", "Distributed load rows. Each branch matches the header order.", GH_ParamAccess.tree);
            p.AddTextParameter("msg", "msg", "Status / diagnostic message.", GH_ParamAccess.item);
        }

        protected override void SolveInstance(IGH_DataAccess da)
        {
            bool run = false;
            cSapModel sapModel = null;
            List<string> frameNames = new List<string>();
            List<string> loadPatternFilters = new List<string>();

            da.GetData(0, ref run);
            da.GetData(1, ref sapModel);
            da.GetDataList(2, frameNames);
            da.GetDataList(3, loadPatternFilters);

            bool rising = !lastRun && run;

            if (!rising)
            {
                da.SetDataTree(0, lastHeaderTree.Duplicate());
                da.SetDataTree(1, lastValueTree.Duplicate());
                da.SetData(2, lastMessage);
                lastRun = run;
                return;
            }

            if (sapModel == null)
            {
                string warning = "sapModel is null. Wire it from the Attach component.";
                AddRuntimeMessage(GH_RuntimeMessageLevel.Warning, warning);
                UpdateAndPushOutputs(da, BuildHeaderTree(), new GH_Structure<GH_ObjectWrapper>(), warning, run);
                return;
            }

            try
            {
                List<string> trimmed = new List<string>();
                HashSet<string> seen = new HashSet<string>(System.StringComparer.OrdinalIgnoreCase);
                if (frameNames != null)
                {
                    for (int i = 0; i < frameNames.Count; i++)
                    {
                        string nm = frameNames[i];
                        if (string.IsNullOrWhiteSpace(nm))
                        {
                            continue;
                        }

                        string clean = nm.Trim();
                        if (seen.Add(clean))
                        {
                            trimmed.Add(clean);
                        }
                    }
                }

                var rawResult = GetFrameDistributed(sapModel, trimmed);

                List<string> trimmedFilters = new List<string>();
                if (loadPatternFilters != null)
                {
                    HashSet<string> filterSet = new HashSet<string>(StringComparer.OrdinalIgnoreCase);
                    for (int i = 0; i < loadPatternFilters.Count; i++)
                    {
                        string lp = loadPatternFilters[i];
                        if (string.IsNullOrWhiteSpace(lp))
                        {
                            continue;
                        }

                        string cleanFilter = lp.Trim();
                        if (filterSet.Add(cleanFilter))
                        {
                            trimmedFilters.Add(cleanFilter);
                        }
                    }
                }

                bool hasFilters = trimmedFilters.Count > 0;
                var result = FilterByLoadPattern(rawResult, trimmedFilters);

                GH_Structure<GH_String> headerTree = BuildHeaderTree();
                GH_Structure<GH_ObjectWrapper> valueTree = BuildValueTree(result);

                string status;
                if (trimmed.Count == 0)
                {
                    status = "No valid frame names provided.";
                }
                else if (hasFilters)
                {
                    string patternSummary = FormatLoadPatternSummary(trimmedFilters);

                    if (result.total == 0)
                    {
                        if (rawResult.total > 0)
                        {
                            status = $"No distributed loads matched {patternSummary}.";
                            if (result.failCount > 0)
                            {
                                status += $" {result.failCount} frame calls failed.";
                            }
                        }
                        else if (result.failCount > 0)
                        {
                            status = $"No loads returned. {result.failCount} frame calls failed.";
                        }
                        else
                        {
                            status = "No distributed loads on the requested frames.";
                        }
                    }
                    else
                    {
                        status = $"Returned {result.total} distributed loads for {patternSummary}.";
                        if (result.failCount > 0)
                        {
                            status += $" {result.failCount} frame calls failed.";
                        }
                    }
                }
                else if (result.total == 0 && result.failCount > 0)
                {
                    status = $"No loads returned. {result.failCount} frame calls failed.";
                }
                else if (result.failCount > 0)
                {
                    status = $"Returned {result.total} distributed loads. {result.failCount} frame calls failed.";
                }
                else
                {
                    status = result.total == 0
                        ? "No distributed loads on the requested frames."
                        : $"Returned {result.total} distributed loads.";
                }

                UpdateAndPushOutputs(da, headerTree, valueTree, status, run);
            }
            catch (Exception ex)
            {
                string errorMessage = "Error: " + ex.Message;
                AddRuntimeMessage(GH_RuntimeMessageLevel.Error, ex.Message);
                UpdateAndPushOutputs(da, BuildHeaderTree(), new GH_Structure<GH_ObjectWrapper>(), errorMessage, run);
            }
        }

        private static (int total, int failCount, List<string> frameName, List<string> loadPat, List<int> myType, List<string> cSys, List<int> dir,
            List<double> rd1, List<double> rd2, List<double> dist1, List<double> dist2, List<double> val1, List<double> val2)
            GetFrameDistributed(cSapModel sapModel, IList<string> uniqueNames)
        {
            var frameNameOut = new List<string>();
            var loadPatOut = new List<string>();
            var myTypeOut = new List<int>();
            var cSysOut = new List<string>();
            var dirOut = new List<int>();
            var rd1Out = new List<double>();
            var rd2Out = new List<double>();
            var dist1Out = new List<double>();
            var dist2Out = new List<double>();
            var val1Out = new List<double>();
            var val2Out = new List<double>();

            int total = 0;
            int failCount = 0;

            if (uniqueNames == null || uniqueNames.Count == 0)
            {
                return (0, 0, frameNameOut, loadPatOut, myTypeOut, cSysOut, dirOut, rd1Out, rd2Out, dist1Out, dist2Out, val1Out, val2Out);
            }

            for (int k = 0; k < uniqueNames.Count; k++)
            {
                string name = uniqueNames[k];
                if (string.IsNullOrWhiteSpace(name))
                {
                    continue;
                }

                int n = 0;
                string[] frameName = null;
                string[] loadPat = null;
                string[] cSys = null;
                int[] myType = null;
                int[] dir = null;
                double[] rd1 = null;
                double[] rd2 = null;
                double[] dist1 = null;
                double[] dist2 = null;
                double[] val1 = null;
                double[] val2 = null;

                int ret = sapModel.FrameObj.GetLoadDistributed(
                    name.Trim(),
                    ref n,
                    ref frameName,
                    ref loadPat,
                    ref myType,
                    ref cSys,
                    ref dir,
                    ref rd1,
                    ref rd2,
                    ref dist1,
                    ref dist2,
                    ref val1,
                    ref val2,
                    eItemType.Objects);

                if (ret != 0)
                {
                    failCount++;
                }

                if (ret != 0 || n <= 0)
                {
                    continue;
                }

                total += n;

                for (int i = 0; i < n; i++)
                {
                    frameNameOut.Add(frameName[i]);
                    loadPatOut.Add(loadPat[i]);
                    myTypeOut.Add(myType[i]);
                    cSysOut.Add(cSys[i]);
                    dirOut.Add(dir[i]);
                    rd1Out.Add(rd1[i]);
                    rd2Out.Add(rd2[i]);
                    dist1Out.Add(dist1[i]);
                    dist2Out.Add(dist2[i]);
                    val1Out.Add(val1[i]);
                    val2Out.Add(val2[i]);
                }
            }

            return (total, failCount, frameNameOut, loadPatOut, myTypeOut, cSysOut, dirOut, rd1Out, rd2Out, dist1Out, dist2Out, val1Out, val2Out);
        }

        private static GH_Structure<GH_String> BuildHeaderTree()
        {
            GH_Structure<GH_String> tree = new GH_Structure<GH_String>();
            GH_Path path = new GH_Path(0);

            for (int i = 0; i < HeaderLabels.Length; i++)
            {
                tree.Append(new GH_String(HeaderLabels[i]), path);
            }

            return tree;
        }

        private static GH_Structure<GH_ObjectWrapper> BuildValueTree((int total, int failCount, List<string> frameName, List<string> loadPat,
            List<int> myType, List<string> cSys, List<int> dir, List<double> rd1, List<double> rd2, List<double> dist1, List<double> dist2,
            List<double> val1, List<double> val2) result)
        {
            GH_Structure<GH_ObjectWrapper> tree = new GH_Structure<GH_ObjectWrapper>();

            int rowCount = result.frameName.Count;

            for (int col = 0; col < HeaderLabels.Length; col++)
            {
                GH_Path path = new GH_Path(col);
                tree.EnsurePath(path);

                for (int row = 0; row < rowCount; row++)
                {
                    tree.Append(new GH_ObjectWrapper(GetValueByColumn(result, col, row)), path);
                }
            }

            return tree;
        }

        private static object GetValueByColumn((int total, int failCount, List<string> frameName, List<string> loadPat, List<int> myType,
            List<string> cSys, List<int> dir, List<double> rd1, List<double> rd2, List<double> dist1, List<double> dist2, List<double> val1,
            List<double> val2) result, int columnIndex, int rowIndex)
        {
            switch (columnIndex)
            {
                case 0:
                    return result.frameName[rowIndex];
                case 1:
                    return result.loadPat[rowIndex];
                case 2:
                    return result.myType[rowIndex];
                case 3:
                    return result.cSys[rowIndex];
                case 4:
                    return result.dir[rowIndex];
                case 5:
                    return result.rd1[rowIndex];
                case 6:
                    return result.rd2[rowIndex];
                case 7:
                    return result.dist1[rowIndex];
                case 8:
                    return result.dist2[rowIndex];
                case 9:
                    return result.val1[rowIndex];
                case 10:
                    return result.val2[rowIndex];
                default:
                    throw new ArgumentOutOfRangeException(nameof(columnIndex));
            }
        }

        private static (int total, int failCount, List<string> frameName, List<string> loadPat, List<int> myType, List<string> cSys,
            List<int> dir, List<double> rd1, List<double> rd2, List<double> dist1, List<double> dist2, List<double> val1, List<double>
                val2) FilterByLoadPattern(
            (int total, int failCount, List<string> frameName, List<string> loadPat, List<int> myType, List<string> cSys, List<int>
                dir, List<double> rd1, List<double> rd2, List<double> dist1, List<double> dist2, List<double> val1, List<double> val2)
                result,
            IReadOnlyCollection<string> loadPatternFilters)
        {
            if (loadPatternFilters == null || loadPatternFilters.Count == 0)
            {
                return result;
            }

            var comparer = StringComparer.OrdinalIgnoreCase;
            HashSet<string> filterSet = new HashSet<string>(loadPatternFilters, comparer);

            var frameNameOut = new List<string>();
            var loadPatOut = new List<string>();
            var myTypeOut = new List<int>();
            var cSysOut = new List<string>();
            var dirOut = new List<int>();
            var rd1Out = new List<double>();
            var rd2Out = new List<double>();
            var dist1Out = new List<double>();
            var dist2Out = new List<double>();
            var val1Out = new List<double>();
            var val2Out = new List<double>();

            for (int i = 0; i < result.frameName.Count; i++)
            {
                if (!filterSet.Contains(result.loadPat[i]))
                {
                    continue;
                }

                frameNameOut.Add(result.frameName[i]);
                loadPatOut.Add(result.loadPat[i]);
                myTypeOut.Add(result.myType[i]);
                cSysOut.Add(result.cSys[i]);
                dirOut.Add(result.dir[i]);
                rd1Out.Add(result.rd1[i]);
                rd2Out.Add(result.rd2[i]);
                dist1Out.Add(result.dist1[i]);
                dist2Out.Add(result.dist2[i]);
                val1Out.Add(result.val1[i]);
                val2Out.Add(result.val2[i]);
            }

            return (frameNameOut.Count, result.failCount, frameNameOut, loadPatOut, myTypeOut, cSysOut, dirOut, rd1Out, rd2Out,
                dist1Out, dist2Out, val1Out, val2Out);
        }

        private static string FormatLoadPatternSummary(IReadOnlyList<string> filters)
        {
            if (filters == null || filters.Count == 0)
            {
                return string.Empty;
            }

            if (filters.Count == 1)
            {
                return $"load pattern \"{filters[0]}\"";
            }

            return $"load patterns ({string.Join(", ", filters)})";
        }

        private void UpdateAndPushOutputs(IGH_DataAccess da, GH_Structure<GH_String> headerTree, GH_Structure<GH_ObjectWrapper> valueTree,
            string message, bool currentRunState)
        {
            lastHeaderTree = headerTree.Duplicate();
            lastValueTree = valueTree.Duplicate();
            lastMessage = message;

            da.SetDataTree(0, headerTree);
            da.SetDataTree(1, valueTree);
            da.SetData(2, message);

            lastRun = currentRunState;
        }
    }
}<|MERGE_RESOLUTION|>--- conflicted
+++ resolved
@@ -1,6 +1,3 @@
-<<<<<<< HEAD
-﻿using System;
-=======
 ﻿// -------------------------------------------------------------
 // Component : Get Frame Distributed Loads (per-object query)
 // Author    : Anh Bui
@@ -15,7 +12,7 @@
 //   2) loadPattern (string, list)  OPTIONAL filters. If UNCONNECTED or empty → treated as null (no filter).
 //
 // Outputs:
-//   0) headers (text, tree)   Single branch of column labels.
+//   0) header  (text, tree)   Single branch of column labels.
 //   1) values  (generic, tree) Column-wise branches (0..10) aligned to header order.
 //   2) msg     (text, item)   Status / diagnostics.
 //
@@ -29,7 +26,6 @@
 // -------------------------------------------------------------
 
 using System;
->>>>>>> 05a5a62c
 using System.Collections.Generic;
 using Grasshopper.Kernel;
 using Grasshopper.Kernel.Data;
